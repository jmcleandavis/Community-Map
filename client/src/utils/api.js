--- conflicted
+++ resolved
@@ -534,7 +534,6 @@
       'sessionId': sessionId
     };
     
-<<<<<<< HEAD
     // Use the full backend URL from environment variable
     const authApiUrl = import.meta.env.VITE_AUTH_API_URL || 'https://br-auth-api-dev001-207215937730.us-central1.run.app';
     const fullLoginUrl = `${authApiUrl}/login`;
@@ -548,10 +547,6 @@
     });
     
     const fetchResponse = await fetch(fullLoginUrl, {
-=======
-    // Use fetch API as an alternative to axios
-    const fetchResponse = await fetch(import.meta.env.VITE_AUTH_API_URL + '/login', {
->>>>>>> 5c3f1f2b
       method: 'POST',
       headers: headers,
       body: formData,
